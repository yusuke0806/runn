--- conflicted
+++ resolved
@@ -881,16 +881,12 @@
 			return fmt.Errorf("retry loop failed on %s.loop (count: %d, minInterval: %v, maxInterval: %v): %w", o.bookPathOrID(), c, *o.loop.minInterval, *o.loop.maxInterval, err)
 		}
 	}
-<<<<<<< HEAD
-	return err
-=======
 	if o.loop.Until == "" && looperr != nil {
 		// simple count
 		return fmt.Errorf("loop failed on %s: %w", o.bookPathOrID(), looperr)
 	}
 
 	return nil
->>>>>>> 5a5b08ba
 }
 
 func (o *operator) runInternal(ctx context.Context) (rerr error) {
